{
  "name": "@fastify/jwt",
  "version": "6.2.1",
  "description": "JWT utils for Fastify",
  "main": "jwt.js",
  "types": "jwt.d.ts",
  "scripts": {
    "lint": "standard",
    "lint:fix": "standard --fix",
    "test": "npm run lint && npm run unit && npm run test:typescript",
    "test:typescript": "tsd",
    "unit": "tap -J test/*.test.js",
    "unit:report": "npm run unit -- --cov --coverage-report=html",
    "unit:verbose": "npm run unit -- -Rspec"
  },
  "repository": {
    "type": "git",
    "url": "git+https://github.com/fastify/fastify-jwt.git"
  },
  "keywords": [
    "jwt",
    "json",
    "token",
    "jsonwebtoken",
    "fastify"
  ],
  "author": "Tomas Della Vedova - @delvedor (http://delved.org)",
  "license": "MIT",
  "bugs": {
    "url": "https://github.com/fastify/fastify-jwt/issues"
  },
  "homepage": "https://github.com/fastify/fastify-jwt#readme",
  "dependencies": {
    "@fastify/error": "^3.0.0",
    "@lukeed/ms": "^2.0.0",
    "fast-jwt": "^1.5.1",
<<<<<<< HEAD
    "fastify-plugin": "^3.0.1",
=======
    "fastify-plugin": "^4.0.0",
    "http-errors": "^2.0.0",
>>>>>>> 85477559
    "steed": "^1.1.3"
  },
  "devDependencies": {
    "@fastify/cookie": "^7.0.0",
    "@types/node": "^18.0.0",
    "fastify": "^4.0.0-rc.2",
    "pre-commit": "^1.2.2",
    "standard": "^17.0.0",
    "tap": "^16.0.0",
    "tsd": "^0.22.0",
    "typescript": "^4.5.5"
  },
  "tsd": {
    "directory": "test/types"
  },
  "publishConfig": {
    "access": "public"
  }
}<|MERGE_RESOLUTION|>--- conflicted
+++ resolved
@@ -34,12 +34,7 @@
     "@fastify/error": "^3.0.0",
     "@lukeed/ms": "^2.0.0",
     "fast-jwt": "^1.5.1",
-<<<<<<< HEAD
-    "fastify-plugin": "^3.0.1",
-=======
     "fastify-plugin": "^4.0.0",
-    "http-errors": "^2.0.0",
->>>>>>> 85477559
     "steed": "^1.1.3"
   },
   "devDependencies": {
